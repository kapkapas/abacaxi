--- conflicted
+++ resolved
@@ -1025,149 +1025,6 @@
         }
 
         /// <summary>
-<<<<<<< HEAD
-        ///     Filters a sequence of nullable items and select the values of those items.
-        /// </summary>
-        /// <typeparam name="T">The type of values in the <paramref name="sequence" />.</typeparam>
-        /// <param name="sequence">The input sequence.</param>
-        /// <returns>
-        ///     A new sequence that contains only the values of nullable items that had a value.
-        /// </returns>
-        /// <exception cref="ArgumentNullException">
-        ///     Thrown if <paramref name="sequence" /> is <c>null</c>.
-        /// </exception>
-        public static IEnumerable<T> SelectValues<T>(
-            [NotNull] this IEnumerable<T?> sequence) where T : struct
-        {
-            Validate.ArgumentNotNull(nameof(sequence), sequence);
-
-            return sequence
-                .Where(p => p.HasValue)
-                .Select(s => s.Value);
-        }
-
-        /// <summary>
-        ///     Separates the items in <paramref name="sequence" /> into two arrays based on a predicate.
-        /// </summary>
-        /// <typeparam name="T">The type of values in the <paramref name="sequence" />.</typeparam>
-        /// <param name="sequence">The input sequence.</param>
-        /// <param name="predicate">The separation predicate.</param>
-        /// <returns>
-        ///     A tuple that contains the array of matching items and the array of the others.
-        /// </returns>
-        /// <exception cref="ArgumentNullException">
-        ///     Thrown if <paramref name="sequence" /> or <paramref name="predicate" /> are <c>null</c>.
-        /// </exception>
-        public static (T[], T[]) Separate<T>(
-            [NotNull] this IEnumerable<T> sequence, [NotNull] Func<T, bool> predicate)
-        {
-            Validate.ArgumentNotNull(nameof(sequence), sequence);
-            Validate.ArgumentNotNull(nameof(predicate), predicate);
-
-            var matching = new List<T>();
-            var notMatching = new List<T>();
-
-            foreach (var item in sequence)
-            {
-                if (predicate(item))
-                {
-                    matching.Add(item);
-                }
-                else
-                {
-                    notMatching.Add(item);
-                }
-            }
-
-            return (matching.ToArray(), notMatching.ToArray());
-        }
-
-        /// <summary>
-        ///     Splits the tuples in a <paramref name="sequence" /> into two arrays.
-        /// </summary>
-        /// <typeparam name="T1">The type of first item of the tuple in <paramref name="sequence" />.</typeparam>
-        /// <typeparam name="T2">The type of second item of the tuple in <paramref name="sequence" />.</typeparam>
-        /// <param name="sequence">The input sequence.</param>
-        /// <returns>
-        ///     A tuple that contains the two arrays containing the separated tuples.
-        /// </returns>
-        /// <exception cref="ArgumentNullException">
-        ///     Thrown if <paramref name="sequence" /> is <c>null</c>.
-        /// </exception>
-        public static (T1[], T2[]) Unzip<T1, T2>([NotNull] this IEnumerable<(T1, T2)> sequence)
-        {
-            Validate.ArgumentNotNull(nameof(sequence), sequence);
-
-            var seq1 = new List<T1>();
-            var seq2 = new List<T2>();
-            
-            foreach (var (item1, item2) in sequence)
-            {
-                seq1.Add(item1);
-                seq2.Add(item2);
-            }
-
-            return (seq1.ToArray(), seq2.ToArray());
-        }
-
-        /// <summary>
-        ///     Splits the tuples in a <paramref name="sequence" /> into three arrays.
-        /// </summary>
-        /// <typeparam name="T1">The type of first item of the tuple in <paramref name="sequence" />.</typeparam>
-        /// <typeparam name="T2">The type of second item of the tuple in <paramref name="sequence" />.</typeparam>
-        /// <typeparam name="T3">The type of third item of the tuple in <paramref name="sequence" />.</typeparam>
-        /// <param name="sequence">The input sequence.</param>
-        /// <returns>
-        ///     A tuple that contains the three arrays containing the separated tuples.
-        /// </returns>
-        /// <exception cref="ArgumentNullException">
-        ///     Thrown if <paramref name="sequence" /> is <c>null</c>.
-        /// </exception>
-        public static (T1[], T2[], T3[]) Unzip<T1, T2, T3>([NotNull] this IEnumerable<(T1, T2, T3)> sequence)
-        {
-            Validate.ArgumentNotNull(nameof(sequence), sequence);
-
-            var seq1 = new List<T1>();
-            var seq2 = new List<T2>();
-            var seq3 = new List<T3>();
-                
-            foreach (var (item1, item2, item3) in sequence)
-            {
-                seq1.Add(item1);
-                seq2.Add(item2);
-                seq3.Add(item3);
-            }
-
-            return (seq1.ToArray(), seq2.ToArray(), seq3.ToArray());
-        }
-
-        /// <summary>
-        ///     Splits the key-value-pair (as tuple) in a <paramref name="sequence" /> into two arrays.
-        /// </summary>
-        /// <typeparam name="T1">The type of first item of the tuple in <paramref name="sequence" />.</typeparam>
-        /// <typeparam name="T2">The type of second item of the tuple in <paramref name="sequence" />.</typeparam>
-        /// <param name="sequence">The input sequence.</param>
-        /// <returns>
-        ///     A tuple that contains the two arrays containing the separated tuples.
-        /// </returns>
-        /// <exception cref="ArgumentNullException">
-        ///     Thrown if <paramref name="sequence" /> is <c>null</c>.
-        /// </exception>
-        public static (T1[], T2[]) Unzip<T1, T2>([NotNull] this IEnumerable<KeyValuePair<T1, T2>> sequence)
-        {
-            Validate.ArgumentNotNull(nameof(sequence), sequence);
-
-            var seq1 = new List<T1>();
-            var seq2 = new List<T2>();
-
-            foreach (var kvp in sequence)
-            {
-                seq1.Add(kvp.Key);
-                seq2.Add(kvp.Value);
-            }
-
-            return (seq1.ToArray(), seq2.ToArray());
-=======
         ///     Folds the specified <paramref name="sequence" /> by merging consecutive items if possible.
         /// </summary>
         /// <typeparam name="TKey">The type of the keys that identifies the items.</typeparam>
@@ -1245,7 +1102,150 @@
             [NotNull] Func<TSource, TSource, TSource> foldFunc)
         {
             return Fold(sequence, keySelector, foldFunc, EqualityComparer<TKey>.Default);
->>>>>>> 50378fa2
+        }
+
+        /// <summary>
+        ///     Filters a sequence of nullable items and select the values of those items.
+        /// </summary>
+        /// <typeparam name="T">The type of values in the <paramref name="sequence" />.</typeparam>
+        /// <param name="sequence">The input sequence.</param>
+        /// <returns>
+        ///     A new sequence that contains only the values of nullable items that had a value.
+        /// </returns>
+        /// <exception cref="ArgumentNullException">
+        ///     Thrown if <paramref name="sequence" /> is <c>null</c>.
+        /// </exception>
+        public static IEnumerable<T> SelectValues<T>(
+            [NotNull] this IEnumerable<T?> sequence) where T : struct
+        {
+            Validate.ArgumentNotNull(nameof(sequence), sequence);
+
+            return sequence
+                .Where(p => p.HasValue)
+                .Select(s => s.Value);
+        }
+
+        /// <summary>
+        ///     Separates the items in <paramref name="sequence" /> into two arrays based on a predicate.
+        /// </summary>
+        /// <typeparam name="T">The type of values in the <paramref name="sequence" />.</typeparam>
+        /// <param name="sequence">The input sequence.</param>
+        /// <param name="predicate">The separation predicate.</param>
+        /// <returns>
+        ///     A tuple that contains the array of matching items and the array of the others.
+        /// </returns>
+        /// <exception cref="ArgumentNullException">
+        ///     Thrown if <paramref name="sequence" /> or <paramref name="predicate" /> are <c>null</c>.
+        /// </exception>
+        public static (T[], T[]) Separate<T>(
+            [NotNull] this IEnumerable<T> sequence, [NotNull] Func<T, bool> predicate)
+        {
+            Validate.ArgumentNotNull(nameof(sequence), sequence);
+            Validate.ArgumentNotNull(nameof(predicate), predicate);
+
+            var matching = new List<T>();
+            var notMatching = new List<T>();
+
+            foreach (var item in sequence)
+            {
+                if (predicate(item))
+                {
+                    matching.Add(item);
+                }
+                else
+                {
+                    notMatching.Add(item);
+                }
+            }
+
+            return (matching.ToArray(), notMatching.ToArray());
+        }
+
+        /// <summary>
+        ///     Splits the tuples in a <paramref name="sequence" /> into two arrays.
+        /// </summary>
+        /// <typeparam name="T1">The type of first item of the tuple in <paramref name="sequence" />.</typeparam>
+        /// <typeparam name="T2">The type of second item of the tuple in <paramref name="sequence" />.</typeparam>
+        /// <param name="sequence">The input sequence.</param>
+        /// <returns>
+        ///     A tuple that contains the two arrays containing the separated tuples.
+        /// </returns>
+        /// <exception cref="ArgumentNullException">
+        ///     Thrown if <paramref name="sequence" /> is <c>null</c>.
+        /// </exception>
+        public static (T1[], T2[]) Unzip<T1, T2>([NotNull] this IEnumerable<(T1, T2)> sequence)
+        {
+            Validate.ArgumentNotNull(nameof(sequence), sequence);
+
+            var seq1 = new List<T1>();
+            var seq2 = new List<T2>();
+            
+            foreach (var (item1, item2) in sequence)
+            {
+                seq1.Add(item1);
+                seq2.Add(item2);
+            }
+
+            return (seq1.ToArray(), seq2.ToArray());
+        }
+
+        /// <summary>
+        ///     Splits the tuples in a <paramref name="sequence" /> into three arrays.
+        /// </summary>
+        /// <typeparam name="T1">The type of first item of the tuple in <paramref name="sequence" />.</typeparam>
+        /// <typeparam name="T2">The type of second item of the tuple in <paramref name="sequence" />.</typeparam>
+        /// <typeparam name="T3">The type of third item of the tuple in <paramref name="sequence" />.</typeparam>
+        /// <param name="sequence">The input sequence.</param>
+        /// <returns>
+        ///     A tuple that contains the three arrays containing the separated tuples.
+        /// </returns>
+        /// <exception cref="ArgumentNullException">
+        ///     Thrown if <paramref name="sequence" /> is <c>null</c>.
+        /// </exception>
+        public static (T1[], T2[], T3[]) Unzip<T1, T2, T3>([NotNull] this IEnumerable<(T1, T2, T3)> sequence)
+        {
+            Validate.ArgumentNotNull(nameof(sequence), sequence);
+
+            var seq1 = new List<T1>();
+            var seq2 = new List<T2>();
+            var seq3 = new List<T3>();
+                
+            foreach (var (item1, item2, item3) in sequence)
+            {
+                seq1.Add(item1);
+                seq2.Add(item2);
+                seq3.Add(item3);
+            }
+
+            return (seq1.ToArray(), seq2.ToArray(), seq3.ToArray());
+        }
+
+        /// <summary>
+        ///     Splits the key-value-pair (as tuple) in a <paramref name="sequence" /> into two arrays.
+        /// </summary>
+        /// <typeparam name="T1">The type of first item of the tuple in <paramref name="sequence" />.</typeparam>
+        /// <typeparam name="T2">The type of second item of the tuple in <paramref name="sequence" />.</typeparam>
+        /// <param name="sequence">The input sequence.</param>
+        /// <returns>
+        ///     A tuple that contains the two arrays containing the separated tuples.
+        /// </returns>
+        /// <exception cref="ArgumentNullException">
+        ///     Thrown if <paramref name="sequence" /> is <c>null</c>.
+        /// </exception>
+        public static (T1[], T2[]) Unzip<T1, T2>([NotNull] this IEnumerable<KeyValuePair<T1, T2>> sequence)
+        {
+            Validate.ArgumentNotNull(nameof(sequence), sequence);
+
+            var seq1 = new List<T1>();
+            var seq2 = new List<T2>();
+
+            foreach (var kvp in sequence)
+            {
+                seq1.Add(kvp.Key);
+                seq2.Add(kvp.Value);
+            }
+
+            return (seq1.ToArray(), seq2.ToArray());
         }
     }
 }