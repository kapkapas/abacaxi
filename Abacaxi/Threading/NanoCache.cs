﻿/* Copyright 2017-2018 by Alexandru Ciobanu (alex+git@ciobanu.org)
 * 
 * Permission is hereby granted, free of charge, to any person obtaining a copy of this software and associated documentation 
 * files (the "Software"), to deal in the Software without restriction, including without limitation the rights to use, copy, 
 * modify, merge, publish, distribute, sublicense, and/or sell copies of the Software, and to permit persons to whom the Software 
 * is furnished to do so, subject to the following conditions:
 * 
 * The above copyright notice and this permission notice shall be included in all copies or substantial portions of the Software.
 * 
 * THE SOFTWARE IS PROVIDED "AS IS", WITHOUT WARRANTY OF ANY KIND, EXPRESS OR IMPLIED, INCLUDING BUT NOT LIMITED TO THE WARRANTIES OF 
 * MERCHANTABILITY, FITNESS FOR A PARTICULAR PURPOSE AND NONINFRINGEMENT. IN NO EVENT SHALL THE AUTHORS OR COPYRIGHT HOLDERS BE LIABLE 
 * FOR ANY CLAIM, DAMAGES OR OTHER LIABILITY, WHETHER IN AN ACTION OF CONTRACT, TORT OR OTHERWISE, ARISING FROM, OUT OF OR IN CONNECTION 
 * WITH THE SOFTWARE OR THE USE OR OTHER DEALINGS IN THE SOFTWARE.
 */

namespace Abacaxi.Threading
{
    using System;
    using System.Collections.Concurrent;
    using System.Collections.Generic;
    using System.Threading;
    using Internal;
    using JetBrains.Annotations;

    /// <summary>
    ///     Container that caches objects for a specified duration of time. This cache implementation is very simple
    ///     and avoid threading at all costs.
    /// </summary>
    /// <typeparam name="TKey">The type of the key used to index the values.</typeparam>
    /// <typeparam name="TValue">The type of the value that is stored.</typeparam>
    [PublicAPI]
    public sealed class NanoCache<TKey, TValue>
    {
        [NotNull] private ConcurrentDictionary<TKey, Tuple<TValue, long>> _dictionary;

        /// <summary>
        ///     Initializes a new instance of the <see cref="NanoCache{TKey, TValue}" /> class.
        /// </summary>
        /// <param name="equalityComparer">The equality comparer used for th item's keys.</param>
        public NanoCache([NotNull] IEqualityComparer<TKey> equalityComparer)
        {
            Validate.ArgumentNotNull(nameof(equalityComparer), equalityComparer);

            _dictionary = new ConcurrentDictionary<TKey, Tuple<TValue, long>>(equalityComparer);
        }

        /// <inheritdoc />
        /// <summary>
        ///     Initializes a new instance of the <see cref="NanoCache{TKey, TValue}" /> class.
        /// </summary>
        public NanoCache() : this(EqualityComparer<TKey>.Default)
        {
        }

        /// <summary>
        ///     Caches an item of gets the cached value of an item using its key.
        /// </summary>
        /// <value>
        ///     The value stored in the cache.
        /// </value>
        /// <param name="key">The key.</param>
        /// <returns>
        ///     The value stored in the cache or the default value if nothing is cached.
        /// </returns>
        /// <exception cref="ArgumentNullException">Thrown if the <paramref name="key" /> is <c>null</c>.</exception>
        [CanBeNull]
        public TValue this[[NotNull] TKey key]
        {
            get => TryGetValue(key, out var result) ? result : default(TValue);
<<<<<<< HEAD
            set
            {
                Validate.ArgumentNotNull(nameof(key), key);

                if (Equals(value, default(TValue)))
                {
                    _dictionary.TryRemove(key, out var _);
                }
                else
                {
                    var nextExpiry = _itemTtlInMillis != Timeout.Infinite
                        ? DateTime.UtcNow.AddMilliseconds(_itemTtlInMillis).Ticks
                        : long.MaxValue;

                    _dictionary[key] = Tuple.Create(value, nextExpiry);
                }
            }
=======
            set => Set(key, value);
>>>>>>> fa588349
        }

        /// <summary>
        ///     Gets the count of items stored in the cache (expired included).
        /// </summary>
        /// <value>
        ///     The count of items in the cache.
        /// </value>
        public int Count => _dictionary.Count;

        /// <summary>
        ///     Tries the get the value of a cached item.
        /// </summary>
        /// <param name="key">The key of the item.</param>
        /// <param name="value">The value of the item, if was cached.</param>
        /// <returns><c>true</c> if the item is found; <c>false</c> otherwise.</returns>
        /// <exception cref="ArgumentNullException">Thrown if the <paramref name="key" /> is null.</exception>
        public bool TryGetValue([NotNull] TKey key, [CanBeNull] out TValue value)
        {
            Validate.ArgumentNotNull(nameof(key), key);

            value = default(TValue);
            if (!_dictionary.TryGetValue(key, out var tuple))
            {
                return false;
            }

            if (tuple.Item2 < DateTime.UtcNow.Ticks)
            {
                if (_dictionary.TryRemove(key, out var removed) &&
                    !ReferenceEquals(tuple, removed))
                {
                    _dictionary.TryAdd(key, removed);
                }

                return false;
            }

            value = tuple.Item1;
            return true;
        }

        /// <summary>
        ///     Removes the specified item from the cache.
        /// </summary>
        /// <param name="key">The key representing the item to remove.</param>
        /// <returns><c>true</c> if the item was removed; otherwise, <c>false</c>.</returns>
        /// <exception cref="ArgumentNullException">Thrown if the <paramref name="key" /> is <c>null</c>.</exception>
        public bool Remove([NotNull] TKey key)
        {
            Validate.ArgumentNotNull(nameof(key), key);
            return _dictionary.TryRemove(key, out var removed) && removed.Item2 >= DateTime.UtcNow.Ticks;
        }

        /// <summary>
<<<<<<< HEAD
=======
        ///     Caches a given item using an optional <paramref name="ttl" />
        /// </summary>
        /// <param name="key">The key of the item.</param>
        /// <param name="value">The value to cache.</param>
        /// <param name="ttl">The TTL of the value.</param>
        /// <exception cref="ArgumentNullException">Thrown if the <paramref name="key" /> is <c>null</c>.</exception>
        /// <exception cref="ArgumentOutOfRangeException">Thrown if the <paramref name="ttl" /> is less than <c>-1</c>.</exception>
        public void Set([NotNull] TKey key, TValue value, int ttl = Timeout.Infinite)
        {
            Validate.ArgumentNotNull(nameof(key), key);

            if (Equals(value, default(TValue)))
            {
                _dictionary.TryRemove(key, out _);
            }
            else
            {
                Validate.ArgumentGreaterThanOrEqualTo(nameof(ttl), ttl, Timeout.Infinite);

                var nextExpiry = ttl != Timeout.Infinite
                    ? DateTime.UtcNow.AddMilliseconds(ttl).Ticks
                    : long.MaxValue;

                _dictionary[key] = Tuple.Create(value, nextExpiry);
            }
        }

        /// <summary>
>>>>>>> fa588349
        ///     Flushes all expired items from this cache instance.
        /// </summary>
        public void Flush()
        {
            var snapshot = _dictionary.ToArray();
            var now = DateTime.UtcNow.Ticks;
            foreach (var item in snapshot)
            {
                if (item.Value.Item2 < now)
                {
                    if (_dictionary.TryRemove(item.Key, out var removed) &&
                        !ReferenceEquals(item.Value, removed))
                    {
                        _dictionary.TryAdd(item.Key, item.Value);
                    }
                }
            }
        }
    }
}<|MERGE_RESOLUTION|>--- conflicted
+++ resolved
@@ -67,28 +67,16 @@
         public TValue this[[NotNull] TKey key]
         {
             get => TryGetValue(key, out var result) ? result : default(TValue);
-<<<<<<< HEAD
-            set
-            {
-                Validate.ArgumentNotNull(nameof(key), key);
+            set => Set(key, value);
+        }
 
-                if (Equals(value, default(TValue)))
-                {
-                    _dictionary.TryRemove(key, out var _);
-                }
-                else
-                {
-                    var nextExpiry = _itemTtlInMillis != Timeout.Infinite
-                        ? DateTime.UtcNow.AddMilliseconds(_itemTtlInMillis).Ticks
-                        : long.MaxValue;
-
-                    _dictionary[key] = Tuple.Create(value, nextExpiry);
-                }
-            }
-=======
-            set => Set(key, value);
->>>>>>> fa588349
-        }
+        /// <summary>
+        ///     Gets the count of items stored in the cache (expired included).
+        /// </summary>
+        /// <value>
+        ///     The count of items in the cache.
+        /// </value>
+        public int Count => _dictionary.Count;
 
         /// <summary>
         ///     Gets the count of items stored in the cache (expired included).
@@ -143,8 +131,6 @@
         }
 
         /// <summary>
-<<<<<<< HEAD
-=======
         ///     Caches a given item using an optional <paramref name="ttl" />
         /// </summary>
         /// <param name="key">The key of the item.</param>
@@ -173,7 +159,6 @@
         }
 
         /// <summary>
->>>>>>> fa588349
         ///     Flushes all expired items from this cache instance.
         /// </summary>
         public void Flush()
