﻿/* Copyright 2017-2018 by Alexandru Ciobanu (alex+git@ciobanu.org)
 * 
 * Permission is hereby granted, free of charge, to any person obtaining a copy of this software and associated documentation 
 * files (the "Software"), to deal in the Software without restriction, including without limitation the rights to use, copy, 
 * modify, merge, publish, distribute, sublicense, and/or sell copies of the Software, and to permit persons to whom the Software 
 * is furnished to do so, subject to the following conditions:
 * 
 * The above copyright notice and this permission notice shall be included in all copies or substantial portions of the Software.
 * 
 * THE SOFTWARE IS PROVIDED "AS IS", WITHOUT WARRANTY OF ANY KIND, EXPRESS OR IMPLIED, INCLUDING BUT NOT LIMITED TO THE WARRANTIES OF 
 * MERCHANTABILITY, FITNESS FOR A PARTICULAR PURPOSE AND NONINFRINGEMENT. IN NO EVENT SHALL THE AUTHORS OR COPYRIGHT HOLDERS BE LIABLE 
 * FOR ANY CLAIM, DAMAGES OR OTHER LIABILITY, WHETHER IN AN ACTION OF CONTRACT, TORT OR OTHERWISE, ARISING FROM, OUT OF OR IN CONNECTION 
 * WITH THE SOFTWARE OR THE USE OR OTHER DEALINGS IN THE SOFTWARE.
 */

namespace Abacaxi.Tests.Threading
{
    using System;
    using System.Diagnostics.CodeAnalysis;
    using System.Threading;
    using Abacaxi.Threading;
    using NUnit.Framework;

    [TestFixture]
    public sealed class NanoCacheTests
    {
        [Test]
        public void Count_IncludesExpiredItems()
        {
<<<<<<< HEAD
            var cache = new NanoCache<string, int>(10)
            {
                ["1"] = 1
            };
=======
            var cache = new NanoCache<string, int>();
            cache.Set("1", 1, 10);
>>>>>>> fa588349

            Thread.Sleep(100);

            Assert.AreEqual(1, cache.Count);
        }

        [Test]
        public void Count_IsDecrementedWhenItemIsRemoved()
        {
            var cache = new NanoCache<string, int>
            {
                ["1"] = 1
            };

            cache.Remove("1");
            Assert.AreEqual(0, cache.Count);
        }


        [Test]
        public void Count_IsDecrementedWhenItemIsReplacedWithDefaultValue()
        {
            var cache = new NanoCache<string, int>
            {
                ["1"] = 1,
                ["1"] = 0
            };

            Assert.AreEqual(0, cache.Count);
        }

        [Test]
        public void Count_IsIncrementedWhenItemIsAdded()
        {
<<<<<<< HEAD
            var cache = new NanoCache<string, int> { ["1"] = 1 };
=======
            var cache = new NanoCache<string, int> {["1"] = 1};
>>>>>>> fa588349
            Assert.AreEqual(1, cache.Count);
        }

        [Test]
        public void Count_IsNotIncrementedWhenItemIsUpdated()
        {
            var cache = new NanoCache<string, int>
            {
                ["1"] = 1,
                ["1"] = 2
            };

            Assert.AreEqual(1, cache.Count);
        }

        [Test]
        public void Count_IsUpdatedWhenExpiredItemIsFlushed1()
        {
<<<<<<< HEAD
            var cache = new NanoCache<string, int>(10)
            {
                ["1"] = 1
            };

            Thread.Sleep(100);

            cache.TryGetValue("1", out var _);
=======
            var cache = new NanoCache<string, int>();

            cache.Set("1", 1, 10);
            Thread.Sleep(100);

            cache.TryGetValue("1", out _);
>>>>>>> fa588349

            Assert.AreEqual(0, cache.Count);
        }

        [Test]
        public void Count_IsUpdatedWhenExpiredItemIsFlushed2()
        {
<<<<<<< HEAD
            var cache = new NanoCache<string, int>(10)
            {
                ["1"] = 1
            };

=======
            var cache = new NanoCache<string, int>();

            cache.Set("1", 1, 10);
>>>>>>> fa588349
            Thread.Sleep(100);

            Assert.AreEqual(0, cache["1"]);
            Assert.AreEqual(0, cache.Count);
        }

        [Test]
        public void Count_IsUpdatedWhenExpiredItemIsFlushed3()
        {
<<<<<<< HEAD
            var cache = new NanoCache<string, int>(10)
            {
                ["1"] = 1
            };

=======
            var cache = new NanoCache<string, int>();

            cache.Set("1", 1, 10);
>>>>>>> fa588349
            Thread.Sleep(100);

            cache.Remove("1");

            Assert.AreEqual(0, cache.Count);
        }

        [Test]
        public void Count_IsZeroOnCreation()
        {
            var cache = new NanoCache<string, int>();

            Assert.AreEqual(0, cache.Count);
        }

        [Test]
        public void Ctor_TakesEqualityComparer_IntoConsideration()
        {
            var cache = new NanoCache<string, int>(StringComparer.OrdinalIgnoreCase) {["a"] = 999};
            Assert.AreEqual(cache["A"], 999);
        }

        [Test, SuppressMessage("ReSharper", "AssignNullToNotNullAttribute"),
         SuppressMessage("ReSharper", "ObjectCreationAsStatement")]
        public void Ctor_ThrowsException_ForNullEqualityComparer()
        {
            Assert.Throws<ArgumentNullException>(() => new NanoCache<string, object>(null));
        }

        [Test]
        public void Ctor_UsesDefaultEqualityComparer()
        {
            var cache = new NanoCache<string, int> {["a"] = 999};
            Assert.AreEqual(cache["A"], 0);
        }

        [Test]
        public void Flush_DoesNothingForUnExpiredItems()
        {
            var cache = new NanoCache<string, int>
            {
                ["1"] = 1
            };

            cache.Flush();

            Assert.AreEqual(1, cache.Count);
        }

        [Test]
        public void Flush_RemovesTheExpiredItems()
        {
            var cache = new NanoCache<string, int>();

            cache.Set("1", 1, 10);
            Thread.Sleep(100);

            cache.Flush();

            Assert.AreEqual(0, cache.Count);
        }

        [Test]
        public void Flush_RemovesTheExpiredItemsWhileLeavingTheNormalOnes()
        {
            var cache = new NanoCache<string, int>();

            cache.Set("1", 1, 10);

            Thread.Sleep(100);

            cache["2"] = 2;
            cache.Flush();

            Assert.AreEqual(1, cache.Count);
        }

        [Test]
        public void Flush_DoesNothingForUnExpiredItems()
        {
            var cache = new NanoCache<string, int>
            {
                ["1"] = 1
            };

            cache.Flush();

            Assert.AreEqual(1, cache.Count);
        }

        [Test]
        public void Flush_RemovesTheExpiredItems()
        {
            var cache = new NanoCache<string, int>(10)
            {
                ["1"] = 1
            };

            Thread.Sleep(100);

            cache.Flush();

            Assert.AreEqual(0, cache.Count);
        }

        [Test]
        public void Flush_RemovesTheExpiredItemsWhileLeavingTheNormalOnes()
        {
            var cache = new NanoCache<string, int>(10)
            {
                ["1"] = 1
            };

            Thread.Sleep(100);

            cache["2"] = 2;
            cache.Flush();

            Assert.AreEqual(1, cache.Count);
        }

        [Test]
        public void Indexer_DoesNotAcknowledgeExpiredItems()
        {
            var cache = new NanoCache<string, int>();

            cache.Set("item", 1234, 10);
            Thread.Sleep(100);

            Assert.AreEqual(0, cache["item"]);
        }

        [Test,
         SuppressMessage("ReSharper", "AssignNullToNotNullAttribute")]
        public void Indexer_Get_ThrowsException_IfKeyIsNull()
        {
            var cache = new NanoCache<string, int>();
            Assert.Throws<ArgumentNullException>(() => Assert.AreEqual(0, cache[null]));
        }

        [Test]
        public void Indexer_RefreshesValueOfExpiredItem()
        {
            var cache = new NanoCache<string, int>();

            cache.Set("item", 1234, 10);
            Thread.Sleep(100);
            cache["item"] = 9876;

            Assert.AreEqual(9876, cache["item"]);
        }

        [Test]
        public void Indexer_RemovesTheValueFromTheCacheIfDefaultProvided()
        {
            var cache = new NanoCache<string, int>
            {
                ["item"] = 999,
                ["item"] = 0
            };

            Assert.IsFalse(cache.Remove("item"));
        }

        [Test]
        public void Indexer_ReplacesAnExistingValueInTheCache()
        {
            var cache = new NanoCache<string, int>
            {
                ["item"] = 999,
                ["item"] = 111
            };

            Assert.AreEqual(cache["item"], 111);
        }

        [Test]
        public void Indexer_ReturnsDefaultValueIfKeyIsUnknown()
        {
            var cache = new NanoCache<string, int>();
            Assert.AreEqual(cache["item"], 0);
        }

        [Test]
        public void Indexer_ReturnsNullValueIfKeyIsUnknown()
        {
            var cache = new NanoCache<string, object>();
            Assert.IsNull(cache["item"]);
        }

        [Test,
         SuppressMessage("ReSharper", "AssignNullToNotNullAttribute")]
        public void Indexer_Set_ThrowsException_IfKeyIsNull()
        {
            var cache = new NanoCache<string, int>();
            Assert.Throws<ArgumentNullException>(() => cache[null] = 123);
        }

        [Test]
        public void Indexer_StoresANewValueIntoTheCache()
        {
            var cache = new NanoCache<string, int> {["item"] = 999};
            Assert.AreEqual(cache["item"], 999);
        }

        [Test]
        public void Remove_DoesNotAcknowledgeExpiredItems()
        {
            var cache = new NanoCache<string, int>();

            cache.Set("item", 1234, 10);
            Thread.Sleep(100);

            Assert.IsFalse(cache.Remove("item"));
        }

        [Test]
        public void Remove_RemovesAnExistingItemFromTheCache()
        {
            var cache = new NanoCache<string, int>
            {
                ["item"] = 999
            };

            cache.Remove("item");
            Assert.AreEqual(cache["item"], 0);
        }

        [Test]
        public void Remove_ReturnsFalseIfItemNotRemoved()
        {
            var cache = new NanoCache<string, int>();
            Assert.IsFalse(cache.Remove("item"));
        }

        [Test]
        public void Remove_ReturnsTrueIfItemRemoved()
        {
            var cache = new NanoCache<string, int>
            {
                ["item"] = 999
            };

            Assert.IsTrue(cache.Remove("item"));
        }

        [Test,
         SuppressMessage("ReSharper", "AssignNullToNotNullAttribute")]
        public void Remove_ThrowsException_IfKeyIsNull()
        {
            var cache = new NanoCache<string, int>();

            Assert.Throws<ArgumentNullException>(() => cache.Remove(null));
        }

        [Test]
<<<<<<< HEAD
=======
        public void Set_ThrowsException_ForTtlLessThanMinusOne()
        {
            var cache = new NanoCache<string, int>();
            Assert.Throws<ArgumentOutOfRangeException>(() => cache.Set("a", 1, -2));
        }
        
        [Test]
        public void Set_RefreshesValueOfExpiredItem()
        {
            var cache = new NanoCache<string, int>();

            cache.Set("item", 1234, 10);
            Thread.Sleep(100);
            cache.Set("item", 9876, 10);

            Assert.AreEqual(9876, cache["item"]);
        }

        [Test]
        public void Set_RemovesTheValueFromTheCacheIfDefaultProvided()
        {
            var cache = new NanoCache<string, int>
            {
                ["item"] = 999
            };

            cache.Set("item", 0);

            Assert.IsFalse(cache.Remove("item"));
        }

        [Test]
        public void Set_ReplacesAnExistingValueInTheCache()
        {
            var cache = new NanoCache<string, int>
            {
                ["item"] = 999
            };

            cache.Set("item", 111);

            Assert.AreEqual(cache["item"], 111);
        }

        [Test,
         SuppressMessage("ReSharper", "AssignNullToNotNullAttribute")]
        public void Set_ThrowsException_ForNullKey()
        {
            var cache = new NanoCache<string, int>();
            Assert.Throws<ArgumentNullException>(() => cache.Set(null, 100));
        }

        [Test]
        public void Set_StoresANewValueIntoTheCache()
        {
            var cache = new NanoCache<string, int>();

            cache.Set("item", 999);
            Assert.AreEqual(cache["item"], 999);
        }

        [Test]
>>>>>>> fa588349
        public void TryGetValue_ReturnsDefaultIfNotExists()
        {
            var cache = new NanoCache<string, int>();

            cache.TryGetValue("item", out var value);
            Assert.AreEqual(0, value);
        }

        [Test]
        public void TryGetValue_ReturnsFalseIfItemDoesNotExist()
        {
            var cache = new NanoCache<string, int>();
<<<<<<< HEAD
            Assert.IsFalse(cache.TryGetValue("item", out var _));
=======
            Assert.IsFalse(cache.TryGetValue("item", out _));
>>>>>>> fa588349
        }

        [Test]
        public void TryGetValue_ReturnsFalseIfItemExpired()
        {
<<<<<<< HEAD
            var cache = new NanoCache<string, int>(10) { ["item"] = 1234 };
            Thread.Sleep(100);

            Assert.IsFalse(cache.TryGetValue("item", out var _));
=======
            var cache = new NanoCache<string, int>();

            cache.Set("item", 1234, 10);
            Thread.Sleep(100);

            Assert.IsFalse(cache.TryGetValue("item", out _));
>>>>>>> fa588349
        }

        [Test]
        public void TryGetValue_ReturnsItemIfExists()
        {
<<<<<<< HEAD
            var cache = new NanoCache<string, int> { ["item"] = 1234 };
=======
            var cache = new NanoCache<string, int> {["item"] = 1234};
>>>>>>> fa588349

            cache.TryGetValue("item", out var value);
            Assert.AreEqual(1234, value);
        }

        [Test]
        public void TryGetValue_ReturnsTrueIfItemDoesExist()
        {
<<<<<<< HEAD
            var cache = new NanoCache<string, int> { ["item"] = 1234 };
            Assert.IsTrue(cache.TryGetValue("item", out var _));
=======
            var cache = new NanoCache<string, int> {["item"] = 1234};
            Assert.IsTrue(cache.TryGetValue("item", out _));
>>>>>>> fa588349
        }

        [Test,
         SuppressMessage("ReSharper", "AssignNullToNotNullAttribute")]
        public void TryGetValue_ThrowsException_IfKeyIsNull()
        {
            var cache = new NanoCache<string, int>();

<<<<<<< HEAD
            Assert.Throws<ArgumentNullException>(() => cache.TryGetValue(null, out var _));
=======
            Assert.Throws<ArgumentNullException>(() => cache.TryGetValue(null, out _));
>>>>>>> fa588349
        }
    }
}<|MERGE_RESOLUTION|>--- conflicted
+++ resolved
@@ -27,15 +27,8 @@
         [Test]
         public void Count_IncludesExpiredItems()
         {
-<<<<<<< HEAD
-            var cache = new NanoCache<string, int>(10)
-            {
-                ["1"] = 1
-            };
-=======
-            var cache = new NanoCache<string, int>();
-            cache.Set("1", 1, 10);
->>>>>>> fa588349
+            var cache = new NanoCache<string, int>();
+            cache.Set("1", 1, 10);
 
             Thread.Sleep(100);
 
@@ -70,11 +63,7 @@
         [Test]
         public void Count_IsIncrementedWhenItemIsAdded()
         {
-<<<<<<< HEAD
-            var cache = new NanoCache<string, int> { ["1"] = 1 };
-=======
             var cache = new NanoCache<string, int> {["1"] = 1};
->>>>>>> fa588349
             Assert.AreEqual(1, cache.Count);
         }
 
@@ -93,23 +82,12 @@
         [Test]
         public void Count_IsUpdatedWhenExpiredItemIsFlushed1()
         {
-<<<<<<< HEAD
-            var cache = new NanoCache<string, int>(10)
-            {
-                ["1"] = 1
-            };
-
-            Thread.Sleep(100);
-
-            cache.TryGetValue("1", out var _);
-=======
             var cache = new NanoCache<string, int>();
 
             cache.Set("1", 1, 10);
             Thread.Sleep(100);
 
             cache.TryGetValue("1", out _);
->>>>>>> fa588349
 
             Assert.AreEqual(0, cache.Count);
         }
@@ -117,17 +95,9 @@
         [Test]
         public void Count_IsUpdatedWhenExpiredItemIsFlushed2()
         {
-<<<<<<< HEAD
-            var cache = new NanoCache<string, int>(10)
-            {
-                ["1"] = 1
-            };
-
-=======
-            var cache = new NanoCache<string, int>();
-
-            cache.Set("1", 1, 10);
->>>>>>> fa588349
+            var cache = new NanoCache<string, int>();
+
+            cache.Set("1", 1, 10);
             Thread.Sleep(100);
 
             Assert.AreEqual(0, cache["1"]);
@@ -137,17 +107,9 @@
         [Test]
         public void Count_IsUpdatedWhenExpiredItemIsFlushed3()
         {
-<<<<<<< HEAD
-            var cache = new NanoCache<string, int>(10)
-            {
-                ["1"] = 1
-            };
-
-=======
-            var cache = new NanoCache<string, int>();
-
-            cache.Set("1", 1, 10);
->>>>>>> fa588349
+            var cache = new NanoCache<string, int>();
+
+            cache.Set("1", 1, 10);
             Thread.Sleep(100);
 
             cache.Remove("1");
@@ -404,8 +366,6 @@
         }
 
         [Test]
-<<<<<<< HEAD
-=======
         public void Set_ThrowsException_ForTtlLessThanMinusOne()
         {
             var cache = new NanoCache<string, int>();
@@ -468,7 +428,6 @@
         }
 
         [Test]
->>>>>>> fa588349
         public void TryGetValue_ReturnsDefaultIfNotExists()
         {
             var cache = new NanoCache<string, int>();
@@ -481,39 +440,24 @@
         public void TryGetValue_ReturnsFalseIfItemDoesNotExist()
         {
             var cache = new NanoCache<string, int>();
-<<<<<<< HEAD
-            Assert.IsFalse(cache.TryGetValue("item", out var _));
-=======
             Assert.IsFalse(cache.TryGetValue("item", out _));
->>>>>>> fa588349
         }
 
         [Test]
         public void TryGetValue_ReturnsFalseIfItemExpired()
         {
-<<<<<<< HEAD
-            var cache = new NanoCache<string, int>(10) { ["item"] = 1234 };
-            Thread.Sleep(100);
-
-            Assert.IsFalse(cache.TryGetValue("item", out var _));
-=======
             var cache = new NanoCache<string, int>();
 
             cache.Set("item", 1234, 10);
             Thread.Sleep(100);
 
             Assert.IsFalse(cache.TryGetValue("item", out _));
->>>>>>> fa588349
         }
 
         [Test]
         public void TryGetValue_ReturnsItemIfExists()
         {
-<<<<<<< HEAD
-            var cache = new NanoCache<string, int> { ["item"] = 1234 };
-=======
             var cache = new NanoCache<string, int> {["item"] = 1234};
->>>>>>> fa588349
 
             cache.TryGetValue("item", out var value);
             Assert.AreEqual(1234, value);
@@ -522,13 +466,8 @@
         [Test]
         public void TryGetValue_ReturnsTrueIfItemDoesExist()
         {
-<<<<<<< HEAD
-            var cache = new NanoCache<string, int> { ["item"] = 1234 };
-            Assert.IsTrue(cache.TryGetValue("item", out var _));
-=======
             var cache = new NanoCache<string, int> {["item"] = 1234};
             Assert.IsTrue(cache.TryGetValue("item", out _));
->>>>>>> fa588349
         }
 
         [Test,
@@ -537,11 +476,7 @@
         {
             var cache = new NanoCache<string, int>();
 
-<<<<<<< HEAD
-            Assert.Throws<ArgumentNullException>(() => cache.TryGetValue(null, out var _));
-=======
             Assert.Throws<ArgumentNullException>(() => cache.TryGetValue(null, out _));
->>>>>>> fa588349
         }
     }
 }